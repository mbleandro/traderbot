import typer

from trader import get_strategy_cls
from trader.account import Account
<<<<<<< HEAD
from trader.bot import BacktestingBot, BaseBot, TradingBot, WebsocketTradingBot
=======
from trader.api import (
    FakeJupiterPrivateAPI,
    JupiterPrivateAPI,
    JupiterPublicAPIAdapter,
)
from trader.bot import BaseBot, TradingBot, WebsocketTradingBot
>>>>>>> 848027d5
from trader.notification.notification_service import (
    NullNotificationService,
    TelegramNotificationService,
)
from trader.providers import (
    FakeJupiterPrivateAPI,
    JupiterPrivateAPI,
    JupiterPublicAPIAdapter,
)

app = typer.Typer()


def get_api_instances(
    api_type: str,
    api_key: str | None = None,
    api_secret: str | None = None,
    wallet_key: str | None = None,
):
    """
    Retorna instâncias das APIs pública e privada baseado no tipo.

    Args:
        api_type: 'jupiter' ou 'jupiter'
        wallet_key: Chave pública da wallet (para Jupiter)

    Returns:
        Tuple (public_api, private_api)
    """
    if api_type == "jupiter":
        public_api = JupiterPublicAPIAdapter(use_pro=False)
        if wallet_key:
            private_api = JupiterPrivateAPI(wallet_public_key=wallet_key)
        else:
            private_api = FakeJupiterPrivateAPI()
        return public_api, private_api

    else:
        raise ValueError(f"API type '{api_type}' não suportado. Use 'jupiter'")


def _get_notification_svc(
    notification_service: str, notification_args: str | None = None
):
    if notification_service == "telegram":
        if not notification_args:
            raise ValueError(
                "Para notificação via Telegram, é necessário informar os argumentos chat_id e token"
            )
        args = parse_kwargs(notification_args.split())
        return TelegramNotificationService(args["chat_id"], args["token"])
    return NullNotificationService()


@app.command()
def run(
    currency: str = typer.Argument(
        "BTC-BRL", help="The trading symbol (ex: BTC-BRL for MB, SOL-USDC for Jupiter)"
    ),
    strategy: str = typer.Argument(..., help="The trading strategy to use"),
    interval: int = typer.Argument(..., help="Intervalo de execução em segundos"),
    api: str = typer.Option("jupiter", help="API to use: 'jupiter'"),
    api_key: str | None = typer.Option(None, help="API key (para Mercado Bitcoin)"),
    api_secret: str | None = typer.Option(
        None, help="API secret (para Mercado Bitcoin)"
    ),
    wallet_key: str | None = typer.Option(
        ..., help="Chave pública da wallet (para Jupiter)"
    ),
    websocket: bool = typer.Option(
        False, help="Use WebSocket para atualização de preços"
    ),
    notification_service: str = typer.Option(
        "null", help="Serviço de notificação: 'telegram' ou 'null'"
    ),
    notification_args: str | None = typer.Option(
        ..., help="Argumentos do serviço de notificação"
    ),
    strategy_args: str | None = typer.Argument(..., help="Argumentos da estratégia"),
):
    """
    Executa o bot em modo produção.

    Exemplos:
        # Jupiter
        uv run python main.py run SOL-USDC dynamic_target 60 --api jupiter --wallet-key=WALLET_PUBLIC_KEY 'ema_period=20'
    """
    # Validação de credenciais
    if api == "jupiter":
        if not wallet_key:
            raise ValueError("Para Jupiter, wallet_key é obrigatório")

    public_api, private_api = get_api_instances(api, api_key, api_secret, wallet_key)
    account = Account(private_api, currency)
    strategy_obj = _get_strategy_obj(strategy, strategy_args)
    notification_svc = _get_notification_svc(notification_service, notification_args)

    if websocket:
        bot = WebsocketTradingBot(public_api, strategy_obj, account, notification_svc)
    else:
        bot = TradingBot(public_api, strategy_obj, account, notification_svc)
    run_bot(bot, interval)


@app.command()
def fake(
    currency: str,
    strategy: str,
    interval: int,
    api: str = typer.Option("jupiter", help="API to use: 'jupiter'"),
    websocket: bool = typer.Option(
        False, help="Use WebSocket para atualização de preços"
    ),
    notification_service: str = typer.Option(
        "null", help="Serviço de notificação: 'telegram' ou 'null'"
    ),
    notification_args: str | None = typer.Option(
        ..., help="Argumentos do serviço de notificação"
    ),
    strategy_args: str | None = typer.Argument(..., help="Argumentos da estratégia"),
):
    """
    Executa o bot em modo fake (simulação com dados reais).

    Exemplos:
        # Jupiter
        uv run python main.py fake SOL-USDC dynamic_target 60 --api jupiter 'ema_period=20'
    """
    public_api, private_api = get_api_instances(api)
    account = Account(private_api, currency)
    strategy_obj = _get_strategy_obj(strategy, strategy_args)
    notification_svc = _get_notification_svc(notification_service, notification_args)

    if websocket:
        bot = WebsocketTradingBot(public_api, strategy_obj, account, notification_svc)
    else:
        bot = TradingBot(public_api, strategy_obj, account, notification_svc)
    run_bot(bot, interval)


def parse_kwargs(argv: list[str]) -> dict[str, str]:
    kwargs = {}

    for arg in argv:
        key_value = arg.split("=", 1)
        if len(key_value) == 2:
            key, value = key_value
            kwargs[key] = value
        else:
            kwargs[key_value[0]] = True  # flag booleana

    return kwargs


def _get_strategy_obj(strategy: str, strategy_args: str | None = None):
    strategy_cls = get_strategy_cls(strategy)
    try:
        if strategy_args:
            args = parse_kwargs(strategy_args.split())
        return strategy_cls(**args)
    except ValueError as ex:
        raise Exception(f"Erro ao configurar estratégia: {ex}") from ex


def run_bot(bot: BaseBot, interval: int):
    try:
        bot.run(interval=int(interval))
    except KeyboardInterrupt:
        bot.stop()


if __name__ == "__main__":
    app()<|MERGE_RESOLUTION|>--- conflicted
+++ resolved
@@ -2,16 +2,7 @@
 
 from trader import get_strategy_cls
 from trader.account import Account
-<<<<<<< HEAD
-from trader.bot import BacktestingBot, BaseBot, TradingBot, WebsocketTradingBot
-=======
-from trader.api import (
-    FakeJupiterPrivateAPI,
-    JupiterPrivateAPI,
-    JupiterPublicAPIAdapter,
-)
 from trader.bot import BaseBot, TradingBot, WebsocketTradingBot
->>>>>>> 848027d5
 from trader.notification.notification_service import (
     NullNotificationService,
     TelegramNotificationService,
