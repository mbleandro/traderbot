--- conflicted
+++ resolved
@@ -67,50 +67,6 @@
 
     def on_market_refresh(
         self,
-<<<<<<< HEAD
-        percentual_stop_loss: Decimal = Decimal("0.10"),
-        percentual_gain_treshold: Decimal = Decimal("0.30"),
-    ):
-        self.percentual_stop_loss = percentual_stop_loss
-        self.percentual_gain_treshold = percentual_gain_treshold
-        self.price_history = []
-        self.last_position_id = None
-        self.position_price_lock: Decimal = Decimal("0")
-        self.price_lock: Decimal = Decimal("0")
-
-    def _price_stop_loss(self) -> Decimal:
-        """Calcula preço de stop loss baseado no percentual"""
-        return self.position_price_lock * (Decimal("1") - self.percentual_stop_loss)
-
-    def _price_gain_treshold(self) -> Decimal:
-        """Calcula preço de gain threshold baseado no percentual"""
-        return self.position_price_lock * (Decimal("1") + self.percentual_gain_treshold)
-
-    def update_price(self, price: Decimal, position: Position):
-        """Atualiza histórico de preços"""
-        self.price_history.append(price)
-        if price >= self._price_gain_treshold() or (
-            position and position.order_id != self.last_position_id
-        ):
-            self.price_lock = price
-            self.last_position_id = position.order_id if position else None
-            self.position_price_lock = price
-
-    def should_buy(self, market_price: Decimal) -> bool:
-        _should_buy = (
-            market_price < self._price_stop_loss() or not self.last_position_id
-        )
-        return _should_buy
-
-    def should_sell(self, market_price: Decimal, position: Position) -> bool:
-        position_price = market_price * position.quantity
-        _should_sell = position_price < self._price_stop_loss()
-        return _should_sell
-
-    def calculate_quantity(self, balance: Decimal, price: Decimal) -> str:
-        quantity = (balance * Decimal("0.8")) / price
-        return f"{quantity:.8f}"
-=======
         market_price: Decimal,
         current_position: Position | None,
         positionHistory: list[PositionHistory],
@@ -118,7 +74,6 @@
         self.price_history.append(market_price)
         if len(self.price_history) > self.long_period:
             self.price_history.pop(0)
->>>>>>> e49d16ef
 
         if not current_position:
             if self.should_buy(market_price):
@@ -141,28 +96,7 @@
         self.sell_on_iteration = sell_on_iteration
         self.price_history = []
 
-<<<<<<< HEAD
-    def update_price(self, price: Decimal, position: Position):
-        """Atualiza histórico de preços"""
-        self.price_history.append(price)
-        if price >= self._price_gain_treshold() or (
-            position and position.order_id != self.last_position_id
-        ):
-            self.price_lock = price
-            self.last_position_id = position.order_id if position else None
-
-    def should_buy(self, market_price: Decimal) -> bool:
-        _should_buy = self.price_history[-1] < market_price or not self.last_position_id
-        return _should_buy
-
-    def should_sell(self, market_price: Decimal, position: Position) -> bool:
-        _should_sell = market_price < self._price_stop_loss()
-        return _should_sell
-
-    def calculate_quantity(self, balance: Decimal, price: Decimal) -> str:
-=======
     def calculate_quantity(self, balance: Decimal, price: Decimal) -> Decimal:
->>>>>>> e49d16ef
         quantity = (balance * Decimal("0.8")) / price
         return quantity
 
